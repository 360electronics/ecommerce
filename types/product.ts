export interface Product {
<<<<<<< HEAD
  id: number;
  name: string;
  slug: string;
  description: string | null;
  category: string;
  mrp?: number;
  ourPrice: string;
  status: 'active' | 'inactive';
  subProductStatus: 'active' | 'inactive';
  totalStocks: number;
  deliveryMode: 'standard' | 'express';
  productImages: string[];
  sku: string;
  averageRating: number;
  ratingCount: number;
  createdAt: Date;
  updatedAt: Date;
}


export interface FeaturedProduct {
  id: number;
  productId: number;
  createdAt: string;
  updatedAt: string;
}

=======
    id: string;
    name: string;
    slug: string;
    description: string | null;
    category: string;
    mrp?: number;
    ourPrice:string ;
    status: 'active' | 'inactive';
    subProductStatus: 'active' | 'inactive';
    totalStocks: number;
    deliveryMode: 'standard' | 'express';
    productImages: string[];
    sku: string;
    averageRating: number;
    ratingCount: number;
    createdAt: Date;
    updatedAt: Date;
  }
  

export interface FeaturedProduct {
    id: string;
    productId: number;
    createdAt: string;
    updatedAt: string;
  }
  
>>>>>>> 1725a81d
export interface ProductCardProps {
  image?: string
  name: string
  rating?: number
  ourPrice: number
  mrp?: number
  discount?: number
  showViewDetails?: boolean
  className?: string
  slug?: string
  onRemove?: () => void
  isHeartNeed?: boolean
}<|MERGE_RESOLUTION|>--- conflicted
+++ resolved
@@ -1,34 +1,5 @@
 export interface Product {
-<<<<<<< HEAD
-  id: number;
-  name: string;
-  slug: string;
-  description: string | null;
-  category: string;
-  mrp?: number;
-  ourPrice: string;
-  status: 'active' | 'inactive';
-  subProductStatus: 'active' | 'inactive';
-  totalStocks: number;
-  deliveryMode: 'standard' | 'express';
-  productImages: string[];
-  sku: string;
-  averageRating: number;
-  ratingCount: number;
-  createdAt: Date;
-  updatedAt: Date;
-}
-
-
-export interface FeaturedProduct {
-  id: number;
-  productId: number;
-  createdAt: string;
-  updatedAt: string;
-}
-
-=======
-    id: string;
+    id: number;
     name: string;
     slug: string;
     description: string | null;
@@ -49,13 +20,12 @@
   
 
 export interface FeaturedProduct {
-    id: string;
+    id: number;
     productId: number;
     createdAt: string;
     updatedAt: string;
   }
   
->>>>>>> 1725a81d
 export interface ProductCardProps {
   image?: string
   name: string
